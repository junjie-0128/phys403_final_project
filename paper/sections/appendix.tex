--- conflicted
+++ resolved
@@ -23,11 +23,8 @@
 \begin{equation}
 p(n | n_c, \alpha) \propto \left( \frac{n}{n_c} \right)^{\alpha}e^{n/n_c}
 \end{equation}
-<<<<<<< HEAD
+
 where $n_c$ and $\alpha$ are paramters that should be fitted to the data. Using the SDSS catalog we obtain estimates $\alpha = 7.695$ and $n_c = 3$. The authors also find that the characteristic radius for a galaxy cluster goes as $r_c ~ \mathcal{N}_{gals}^\beta$ for $\beta=0.56$ \cite{Hansen_2005}. We take the offset of any galaxy from the center of mass to follows a three-dimensional Gaussian distribution with $\sigma_r = r_c$. Under the assumption that the virial theorem is obeyed and that velocities follow a normal distribution, we can derive an expression for $\sigma_v$ in terms of $r_c$:
-=======
-where $n_c$ and $\alpha$ are paramters that should be fitted to the data. Using the SDSS catalog we obtain estimates $\alpha = 7.695$ and $n_c = 3$. The authors also find that the characteristic radius for a galaxy cluster goes as $r_c ~ \mathcal{N}_gals^\beta$ for $\beta=0.56$ \cite{Hansen_2005}. We take the offset of any galaxy from the center of mass to follow a three-dimensional Gaussian distribution with $\sigma_r = r_c$. Under the assumption that the virial theorem is obeyed and that velocities follow a normal distribution, we can derive an expression for $\sigma_v$ in terms of $r_c$:
->>>>>>> e00135af
 
 \begin{widetext}
 \begin{align}
