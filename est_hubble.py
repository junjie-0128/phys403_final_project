import matplotlib.pyplot as plt
import numpy as np
import math
from scipy import integrate
import h5py

<<<<<<< HEAD
import configparser
=======
#setup parallelization
import multiprocessing as mp
N_CORES = mp.cpu_count()
#np.seterr(all='raise')

C_L = 2.99792458e5      # km / s (speed of light in vacuum)
C_L_SQ = C_L*C_L        # km^2 s^-2 (speed of light squared)
PRIOR_RANGE = (20, 140) # km s^-1 Mpc^-1 (range of prior distribution for Hubble's constant)

OMEGA_M = 0.3           #unitless
OMEGA_A = 0.7
>>>>>>> 50435344

#np.seterr(all='raise')

#read configuration
config = configparser.ConfigParser()
config.read('params.conf')
PRIOR_RANGE = [float(val) for val in config['physical']['H_0_prior'].split(sep=',')]
OMEGA_M = float(config['physical']['omega_matter'])
OMEGA_A = float(config['physical']['omega_lambda'])
C_L = float(config['physical']['light_speed'])
C_L_SQ = C_L*C_L
SAMPLE_TYPE = config['analysis']['type'].strip()
EVENT_LIST = [val.strip() for val in config['analysis']['events'].split(sep=',')]
if len(PRIOR_RANGE) != 2:
    raise ValueError("Ranges must have two elements.")
if len(EVENT_LIST) == 0:
    raise ValueError("At least one event must be supplied.")

def integrand_em(z_i, z_mu, z_err_sq, h_0):
    '''integrand for Bayes' theorem
    z_i: the term being integrated over, the redshift of the ith galaxy
    z_mu: expected value of z based on EM observation
    z_err_sq: variance on z (taken to be Gaussian)
    sig_cz_sq: the square error of c*z_i
    gw_dist_mu: expected value of GW distance
    gw_dist_var: variance of GW distance
    h_0: Hubble's constant
    '''
    #we need to marginalize over dzi and solid angles (see Soares-Santos et al)
    c_z = C_L*z_i
    try:
        dV = c_z*c_z / (h_0*h_0*h_0*math.sqrt(OMEGA_M*(1+z_i)**3 + OMEGA_A))
    except ValueError:
        dV = 1
    dV = 1
    #compute marginal posteriors on the GW data and EM data
    marg_em = math.exp( (z_i - z_mu)*(z_mu - z_i) / (2*z_err_sq) )
    return marg_em*dV

def integrand(z_i, z_mu, z_err_sq, h_0, gw_dist_mu, gw_dist_var):
    '''integrand for Bayes' theorem
    z_i: the term being integrated over, the redshift of the ith galaxy
    z_mu: expected value of z based on EM observation
    z_err_sq: variance on z (taken to be Gaussian)
    sig_cz_sq: the square error of c*z_i
    gw_dist_mu: expected value of GW distance
    gw_dist_var: variance of GW distance
    h_0: Hubble's constant
    '''
    #we need to marginalize over dzi and solid angles (see Soares-Santos et al)
    c_z = C_L*z_i
    try:
        dV = c_z*c_z / (h_0*h_0*h_0*math.sqrt(OMEGA_M*(1+z_i)**3 + OMEGA_A))
    except ValueError:
        dV = 1
    dV = 1
    #compute marginal posteriors on the GW data and EM data
    marg_gw = math.exp( (h_0*gw_dist_mu - c_z)*(c_z - h_0*gw_dist_mu) / (2*gw_dist_var*h_0*h_0) )
    marg_em = math.exp( (z_i - z_mu)*(z_mu - z_i) / (2*z_err_sq) )
    return marg_gw*marg_em*dV

def p_part_gals(z, z_err, h_vals, z_min, z_max, gw_dist_mu, gw_dist_var):
    '''Helper function which computes the sum of a list of galaxies with specified redshifts
    z: iterable
    z_err: iterable, must have the same length as z
    h_vals: list of H_0 values from the prior distribution
    z_min: lower bound for integration over z
    z_max: upper bound for integration over z 
    gw_dist_mu: expected value of GW distance
    gw_dist_var: variance of GW distance
    returns: the probability distribution for H_0 considering only the current set of galaxies
    '''
    part_pdf = np.zeros(len(h_vals))
    for mu_z, sig_z in zip(z, z_err): 
        var_z = sig_z*sig_z #error on the redshift of galaxy i
        #some galaxies have zero catalogued redshift and error, we ignore these to avoid divisions by zero
        if var_z > 0:
            #iterate over the hubble constant prior
            for i, h in enumerate(h_vals):
                #integrate over possible redshifts
                p_em = integrate.quad( integrand_em, z_min, z_max, args=(mu_z, var_z, h) )[0]
                p_gw = integrate.quad( integrand, z_min, z_max, args=(mu_z, var_z, h, gw_dist_mu, gw_dist_var) )[0]
                part_pdf[i] += p_gw/(sig_z*p_em)
    return part_pdf

class Posterior_PDF:
    '''A utility class which stores a posterior pdf for a fixed vm and arbitrary distribution for H_0. The prior distribution for d is always assumed to be uniform.
    '''
    def __init__(self, h_range, num=50):
        '''Generates a posterior pdf for the Hubble data using the observed data vm and vm_err and the prior distribution for d
        h_range: a tuple specifying the range of values which H_0 may assume. We take this as a uniform prior
        num: number of values of d to sample when generating the pdf
        '''
        self.h_list = np.linspace(h_range[0], h_range[1], num=num)
        self.h_space = (h_range[1] - h_range[0]) / num
        self.p_list = np.ones(len(self.h_list))

    def guess_index(self, h):
        '''Helper function which finds the index in h_list which has the value closest to x assuming that lst is increasing'''
        h_ind_guess = int(h / self.h_space)
        list_len = len(self.h_list)
        #ensure that the index is between 0 and the length of the list
        if h_ind_guess < 1:
            h_ind_guess = 1
        if h_ind_guess >= list_len - 1:
            h_ind_guess = list_len - 2
        #look at adjacent points to find the best value
        err = abs(self.d_list[h_ind_guess] - h)
        best_ind = h_ind_guess
        if abs(self.d_list[h_ind_guess - 1] - h) < err:
            best_ind = h_ind_guess - 1
            err = abs(self.d_list[h_ind_guess - 1] - h)
        if abs(self.d_list[h_ind_guess + 1] - h) < err:
            best_ind = h_ind_guess + 1
        return best_ind

    def integrate(self, a=-1, b=-1):
        '''Finds the integral int_a^b p(d) dd
        d_list: iterable of distances, 
        p_list: iterable of probabilities associated with each value of d. This must have the same length as d_list
        a: lower bound or -1 to integrate from the lowest possible value for H_0
        b: upper bound or -1 to integrate up to the highest possible value for H_0
        returns: approximation of integral in that value
        '''
        a_ind = self.guess_index(a) if (a >= 0) else 0
        b_ind = self.guess_index(b) if (b >= 0) else len(h_list)-1

        #use the trapezoid rule
        int_p = 0.0
        for i in range(a_ind+1, b_ind):
            int_p += (self.h_list[i] - self.h_list[i-1])*(self.p_list[i] + self.p_list[i-1])/2
        return int_p

    def ex_value(self):
        '''Find the expectation value for H_0'''
        int_p = 0.0
        for i in range(1, len(self.h_list)):
            int_p += (self.h_list[i] - self.h_list[i-1])*(self.h_list[i]*self.p_list[i] + self.h_list[i-1]*self.p_list[i-1])/2
        return int_p

    def find_confidence_central(self, conf):
        '''Use a greedy algorithm to find the central conf% confidence interval
        conf: a number between 0 and 1 specifying the desired confidence interval
        returns: a tuple with three values. The first two values give lower and upper bounds respectively, the last value gives the actual probability contained
        '''
        int_p_low = 0.0
        found_lower = False
        lower = 0.0
        bounds = []

        #use the trapezoid rule
        int_p = 0.0
        for i in range(1, len(self.h_list)):
            int_p += (self.h_list[i] - self.h_list[i-1])*(self.p_list[i] + self.p_list[i-1])/2
            #if we've covered half of the confidence interval, then set the lower bound
            if not found_lower and int_p >= (1.0-conf)/2:
                lower = self.h_list[i]
                int_p_low = int_p
                found_lower = True
            if int_p >= 1.0 - conf/2:
                return lower, self.h_list[i], int_p-int_p_low
        return lower, self.h_list[-1], int_p-int_p_low

    def find_confidence(self, conf, tolerance=0.01, max_iters=10):
        '''find the minimum width conf confidence interval for the approximate probability distribution function specified by d_list and p_list
        conf: confidence interval to estimate
        tolerance: we stop trying to refine our interval if we have a confidence that is within tolerance a default 1% tolerance is used
        max_iters: maximum number of iterations to perform, even if we didn't achieve the desired tolerance
        '''
        center = self.ex_value()
        #these store the maximum probability heights which find_interval_iter is allowed to explore
        center_val = self.p_list[self.guess_index(center)]

        #we recursively guess a "height" on our pdf to consider. The pdf is searched to find values of d such that p(d)=height. Call these two values d1 and d2. We then integrate to find the probability between d1 and d2. If this value is greater (less) than conf then we take a higher (lower) height until we are within the specified tolerance or max_iter iterations have been performed
        def find_interval_iter(height, height_lower, height_upper, n_visited_heights):
            h_lo = self.h_list[0]
            h_hi = self.h_list[-1]
            #scan to find d1 and d2
            for i, p in enumerate(self.p_list):
                if p > height:
                    #we are just being carefull not to index out of bounds
                    if i == 0:
                        h_lo = height*(self.h_list[1] - self.h_list[0]) / self.p_list[1] #linear interpolation
                    elif self.p_list[i-1] < height:
                        #linear interpolation
                        h_lo = self.h_list[i-1] + (height - self.p_list[i-1])*(self.h_list[i] - self.h_list[i-1]) / (p - self.p_list[i-1])
                if i > 0 and p < height and self.p_list[i-1] > height:
                    #linear interpolation
                    d_hi = self.h_list[i-1] + (height - self.p_list[i-1])*(self.h_list[i] - self.h_list[i-1]) / (p - self.p_list[i-1])
            int_val = self.integrate(h_lo, h_hi)
            #check for convergence
            if abs(int_val - conf) < tolerance or n_visited_heights > max_iters:
                return (h_lo, h_hi, int_val)

            #explore a larger window of values by looking at a lower height halfway between the current height and the best lower height already visited
            if int_val < conf:
                height_upper = height
                return find_interval_iter( (height + height_lower)/2, height_lower, height, n_visited_heights+1)
            #similar but for a smaller window
            else:
                height_lower = height
                return find_interval_iter( (height + height_upper)/2, height, height_upper, n_visited_heights+1)

        return find_interval_iter(center_val/2, 0, center_val, 0)

    def normalize(self):
        '''given a pdf with the specified support (taken to be a subset of R), return its normalized value. The support is unaltered.
        '''
        #use the trapezoid rule
        int_p = 0.0
        for i in range( 1, len(support) ):
            int_p += (self.h_list[i] - self.h_list[i-1])*(self.p_list[i] + self.p_list[i-1])/2
        self.p_list /= int_p

    def add_event(self, rshift_fname):
        galaxies = h5py.File(rshift_fname, 'r')

        #figure out the range for our z-cut
        ev_d_range = galaxies['distance_posterior']['conf_interval']
        z_min = ev_d_range[0]*PRIOR_RANGE[0] / C_L
        z_max = ev_d_range[1]*PRIOR_RANGE[1] / C_L

        gw_dist_mu = galaxies['distance_posterior']['expectation'][0]
        gw_dist_var = (galaxies['distance_posterior']['std_error'][0])**2

        #posterier from Nair et al
        rshifts = galaxies['redshifts']

        #make sure that we have redshifts and errors for each galaxy
        assert len(rshifts['z']) == len(rshifts['z_err'])
        print("Found %d matching galaxies" % len(rshifts['z']))

        #allocate different parts of the job to different cores

        bsiz = len(rshifts['z']) // N_CORES
        rem = len(rshifts['z']) % N_CORES

        #we need to convert the two separate arrays for z and z_err into an array of arguments passed to p_one_gal.
        # ;)
        arg_list = [([z for z in rshifts['z'][i*(bsiz+1)+(rem-i)*((i-rem+N_CORES)//N_CORES):(i+1)*bsiz+i+1+(rem-i-1)*((i-rem+N_CORES)//N_CORES)]], [z for z in rshifts['z_err'][i*(bsiz+1)+(rem-i)*((i-rem+N_CORES)//N_CORES):(i+1)*bsiz+i+1+(rem-i-1)*((i-rem+N_CORES)//N_CORES)]], self.h_list, z_min, z_max, gw_dist_mu, gw_dist_var) for i in range(N_CORES)]

        #create a temporary pdf for this event. We need to take the product over multiple events to get the final result
        tmp_pdf = np.zeros(len(self.p_list))
        pool = mp.Pool(processes=N_CORES)
        res = pool.starmap(p_part_gals, arg_list)

        #sum together each result from the pool
        for r in res:
            for i in range(len(tmp_pdf)):
                tmp_pdf[i] += r[i]

        #move the new data into the pdf
        self.p_list = tmp_pdf*self.p_list

pdf = Posterior_PDF(PRIOR_RANGE)
for ev in EVENT_LIST:
    #load the list of potential galaxies
    rshift_fname = SAMPLE_TYPE + '/' + ev + '_rshifts.h5'
    pdf.add_event(rshift_fname)

plt.plot(pdf.h_list, pdf.p_list)
plt.xlabel(r'$H_0$ km s$^{-1}$ Mpc$^{-1}$')
plt.ylabel(r'$p(H_0 | D)$')
plt.title(r'Posterior distribution for $H_0$')
plt.show()
#plt.savefig('hub.svg')<|MERGE_RESOLUTION|>--- conflicted
+++ resolved
@@ -4,22 +4,11 @@
 from scipy import integrate
 import h5py
 
-<<<<<<< HEAD
 import configparser
-=======
+
 #setup parallelization
 import multiprocessing as mp
 N_CORES = mp.cpu_count()
-#np.seterr(all='raise')
-
-C_L = 2.99792458e5      # km / s (speed of light in vacuum)
-C_L_SQ = C_L*C_L        # km^2 s^-2 (speed of light squared)
-PRIOR_RANGE = (20, 140) # km s^-1 Mpc^-1 (range of prior distribution for Hubble's constant)
-
-OMEGA_M = 0.3           #unitless
-OMEGA_A = 0.7
->>>>>>> 50435344
-
 #np.seterr(all='raise')
 
 #read configuration
